--- conflicted
+++ resolved
@@ -57,17 +57,10 @@
 UploadState.prototype.cleanup = function(cb) {
   this.killed = true;
 
-<<<<<<< HEAD
-  this.cleanQueue.forEach(function(options){
-    options.store.exists(options.key, function(err, exists){
-      if (!exists) {
-        return null;
-=======
   async.each(this.cleanQueue, function(options, cb) {
     options.store.exists(options.key, function(err, exists) {
       if (!exists) {
         return cb();
->>>>>>> 7648c075
       }
       return options.store.remove(options.key, cb);
     })
