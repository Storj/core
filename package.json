{
  "name": "storj-lib",
<<<<<<< HEAD
  "version": "6.0.14",
=======
  "version": "6.0.15",
>>>>>>> c90149a3
  "description": "implementation of the storj protocol for node.js and the browser",
  "main": "index.js",
  "directories": {
    "test": "test",
    "lib": "lib",
    "doc": "doc"
  },
  "scripts": {
    "test": "npm run testsuite && npm run linter",
    "testsuite": "STORJ_ALLOW_LOOPBACK=1 ./node_modules/.bin/mocha test/** --recursive",
    "coverage": "STORJ_ALLOW_LOOPBACK=1 ./node_modules/.bin/istanbul cover ./node_modules/.bin/_mocha -- --recursive",
    "linter": "./node_modules/.bin/eslint ./index.js ./lib ./test",
    "build": "./node_modules/.bin/browserify index.js -s storj -o dist/storj.browser.js",
    "make-docs": "mkdir -p ./jsdoc && rm -r ./jsdoc && ./node_modules/.bin/jsdoc index.js lib -r -R README.md -u ./doc -c .jsdoc.json --verbose -d ./jsdoc && cp -r doc/assets jsdoc/assets",
    "publish-docs": "npm run make-docs && node script/publishdoc.js"
  },
  "keywords": [
    "storj",
    "p2p"
  ],
  "repository": {
    "type": "git",
    "url": "https://github.com/storj/core.git"
  },
  "author": "Gordon Hall <gordon@gordonwritescode.com>",
  "contributors": [
    {
      "name": "littleskunk",
      "url": "https://github.com/littleskunk"
    },
    {
      "name": "Ryan Foran",
      "url": "https://github.com/mrfancymonocle"
    },
    {
      "name": "Philip Hutchins",
      "url": "https://github.com/phutchins"
    },
    {
      "name": "Allen Haim",
      "url": "https://github.com/misterfish"
    },
    {
      "name": "Alex Leitner",
      "url": "https://github.com/aleitner"
    },
    {
      "name": "Chris Pollard",
      "url": "https://github.com/cpollard1001"
    },
    {
      "name": "dxhome",
      "url": "https://github.com/dxhome"
    },
    {
      "name": "Colm Seale",
      "url": "https://github.com/cseale"
    }
  ],
  "license": "(AGPL-3.0 AND LGPL-3.0)",
  "engines": {
    "node": "^6.9.1"
  },
  "dependencies": {
    "async": "^2.1.4",
    "bitcore-ecies": "^1.0.1",
    "bitcore-lib": "^0.13.12",
    "bitcore-message": "^1.0.2",
    "bitcore-mnemonic": "^1.1.1",
    "concat-stream": "^1.6.0",
    "diglet": "^1.0.6",
    "fs-blob-store": "^5.2.1",
    "hdkey": "^0.7.1",
    "ip": "littleskunk/node-ip#b1e7ec0cbff9f7841b1584e50339a774363437c0",
    "jsen": "bugventure/jsen#9e57a9d653ff4ea47d364fc37da0f1659bfb8e89",
    "json-stable-stringify": "^1.0.1",
    "kad": "^1.6.4",
    "kad-logger-json": "^0.1.2",
    "kad-quasar": "^1.0.1",
    "kfs": "^2.2.4",
    "knuth-shuffle": "^1.0.1",
    "leveldown": "^1.4.6",
    "levelup": "^1.3.1",
    "merge": "^1.2.0",
    "mime": "^1.3.4",
    "mkdirp": "^0.5.1",
    "ms": "^0.7.1",
    "mtree": "^0.0.1",
    "nat-upnp": "^1.0.2",
    "node-tar.gz": "^1.0.0",
    "node-uuid": "^1.4.7",
    "ntp-client": "bookchin/node-ntp-client#v0.5.5",
    "portfinder": "^1.0.3",
    "readable-stream": "^2.0.6",
    "request": "^2.70.0",
    "restify": "^4.3.0",
    "rimraf": "^2.5.3",
    "secp256k1": "^3.2.2",
    "semver": "^5.1.0",
    "through": "^2.3.8"
  },
  "devDependencies": {
    "benchmark": "^2.1.1",
    "browserify": "^11.1.0",
    "chai": "^2.2.0",
    "coveralls": "^2.11.2",
    "eslint": "^3.14.0",
    "gh-pages": "^0.9.0",
    "ink-docstrap": "bookchin/docstrap",
    "istanbul": "^0.4.5",
    "jsdoc": "^3.4.0",
    "mocha": "^2.2.4",
    "node-mocks-http": "^1.5.4",
    "noisegen": "^1.0.0",
    "proxyquire": "^1.7.3",
    "sinon": "^1.14.1"
  }
}<|MERGE_RESOLUTION|>--- conflicted
+++ resolved
@@ -1,10 +1,6 @@
 {
   "name": "storj-lib",
-<<<<<<< HEAD
-  "version": "6.0.14",
-=======
   "version": "6.0.15",
->>>>>>> c90149a3
   "description": "implementation of the storj protocol for node.js and the browser",
   "main": "index.js",
   "directories": {
